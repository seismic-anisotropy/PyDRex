--- conflicted
+++ resolved
@@ -4,18 +4,12 @@
 import platform
 import subprocess
 
-<<<<<<< HEAD
-from matplotlib.pyplot import Line2D
-from matplotlib.collections import PathCollection
-from matplotlib.legend_handler import HandlerPathCollection, HandlerLine2D
-from matplotlib.transforms import ScaledTranslation
-=======
->>>>>>> 964691a7
 import numba as nb
 import numpy as np
 from matplotlib.collections import PathCollection
 from matplotlib.legend_handler import HandlerLine2D, HandlerPathCollection
 from matplotlib.pyplot import Line2D
+from matplotlib.transforms import ScaledTranslation
 
 from pydrex import logger as _log
 
